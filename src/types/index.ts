--- conflicted
+++ resolved
@@ -245,11 +245,8 @@
 }
 
 export interface AnalyticsConfig {
-<<<<<<< HEAD
-=======
   owner: string;
   repo: string;
->>>>>>> 498e5a4c
   collectionInterval: number; // milliseconds
   retentionPeriod: number; // milliseconds
   analysisWindowSize: number; // number of waves to analyze

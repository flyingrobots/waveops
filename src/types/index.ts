/**
 * Core type definitions for WaveOps
 */

export interface WaveState {
  plan: string;
  wave: number;
  tz: string;
  teams: Record<string, TeamState>;
  all_ready: boolean;
  updated_at: string;
}

export interface TeamState {
  status: 'ready' | 'in_progress' | 'blocked';
  at?: string;
  reason?: string;
  tasks: string[];
}

export interface Task {
  id: string;
  title: string;
  wave: number;
  team: string;
  depends_on: string[];
  acceptance: string[];
  critical: boolean;
  created_at: string;
  updated_at: string;
}

// GitHub API types
export interface GitHubDeployment {
  id: number;
  environment: string;
  ref: string;
  description: string;
  created_at: string;
  updated_at: string;
  statuses_url: string;
}

export interface GitHubCheckRun {
  id: number;
  name: string;
  head_sha: string;
  status: 'queued' | 'in_progress' | 'completed';
  conclusion: 'success' | 'failure' | 'neutral' | 'cancelled' | 'skipped' | 'timed_out' | null;
  output?: {
    title: string;
    summary: string;
  };
}

export interface GitHubIssueComment {
  id: number;
  body: string;
  user: {
    login: string;
  };
  created_at: string;
  updated_at: string;
}

export interface GitHubIssue {
  id: number;
  number: number;
  title: string;
  body: string;
  state: 'open' | 'closed';
  user: {
    login: string;
  };
  created_at: string;
  updated_at: string;
<<<<<<< HEAD
=======
  closed_at?: string;
  assignees?: { login: string }[];
>>>>>>> 498e5a4c
  labels?: ({ name?: string } | string)[];
}

export interface GitHubPullRequest {
  id: number;
  number: number;
  title: string;
  merged: boolean;
  merge_commit_sha: string | null;
  state: 'open' | 'closed';
  user: {
    login: string;
  };
}

export interface GitHubCommitStatus {
  state: 'pending' | 'success' | 'failure' | 'error';
  context: string;
  description: string;
  target_url: string | null;
}

export interface GitHubCommitChecks {
  statuses: GitHubCommitStatus[];
  checkRuns: GitHubCheckRun[];
  state: 'pending' | 'success' | 'failure' | 'error';
}

export interface RateLimitInfo {
  limit: number;
  remaining: number;
  reset: Date;
  used: number;
}

// Metrics and Analytics types
export interface WaveMetrics {
  waveId: string;
  planName: string;
  waveNumber: number;
  startTime: Date;
  endTime?: Date;
  duration?: number; // milliseconds
  status: 'in_progress' | 'completed' | 'failed' | 'cancelled';
  teamMetrics: Record<string, TeamMetrics>;
  totalTasks: number;
  completedTasks: number;
  blockedTasks: number;
  criticalPath: string[];
  bottlenecks: BottleneckInfo[];
}

export interface TeamMetrics {
  teamId: string;
  occupancy: number; // percentage of team capacity utilized
  barrierStallPercent: number; // time spent waiting for dependencies
  readySkew: number; // variance in task readiness across team
  warpDivergence: WarpDivergenceStats; // task execution synchronization
  firstPassCI: number; // percentage of tasks passing CI on first try  
  reviewLatency: LatencyStats; // code review response times
  velocity: number; // tasks completed per time unit
  throughput: number; // work items processed
  defectRate: number; // percentage of tasks requiring rework
  communicationOverhead: number; // time spent in coordination
}

export interface WarpDivergenceStats {
  median: number;
  p95: number;
  maxDivergence: number;
  convergenceTime: number;
}

export interface LatencyStats {
  p50: number;
  p90: number;
  p95: number;
  p99: number;
  mean: number;
  max: number;
}

export interface BottleneckInfo {
  type: 'dependency' | 'resource' | 'approval' | 'external' | 'technical';
  severity: 'low' | 'medium' | 'high' | 'critical';
  affectedTasks: string[];
  affectedTeams: string[];
  estimatedDelay: number; // milliseconds
  description: string;
  detectedAt: Date;
  resolvedAt?: Date;
}

export interface PerformancePattern {
  patternId: string;
  type: 'anti_pattern' | 'best_practice' | 'anomaly';
  name: string;
  description: string;
  severity: 'info' | 'warning' | 'error' | 'critical';
  frequency: number; // how often this pattern occurs
  impact: 'low' | 'medium' | 'high' | 'critical';
  affectedMetrics: string[];
  recommendations: string[];
  detectionConfidence: number; // 0-1 confidence score
}

export interface WaveRecommendation {
  id: string;
  type: 'team_rebalancing' | 'dependency_optimization' | 'process_improvement' | 'resource_allocation' | 'timing_adjustment';
  priority: 'low' | 'medium' | 'high' | 'critical';
  title: string;
  description: string;
  rationale: string;
  expectedImpact: string;
  effort: 'minimal' | 'low' | 'medium' | 'high';
  timeframe: 'immediate' | 'next_wave' | 'next_sprint' | 'long_term';
  affectedTeams: string[];
  metrics: string[]; // which metrics this recommendation aims to improve
  confidence: number; // 0-1 confidence in recommendation
}

export interface WavePrediction {
  waveId: string;
  estimatedCompletionTime: Date;
  confidenceInterval: {
    lower: Date;
    upper: Date;
  };
  riskFactors: RiskFactor[];
  criticalPathDuration: number;
  probabilityOfOnTimeCompletion: number; // 0-1
  recommendedStartTime?: Date;
}

export interface RiskFactor {
  type: 'dependency' | 'resource' | 'technical' | 'external' | 'team';
  description: string;
  probability: number; // 0-1
  impact: number; // estimated delay in milliseconds
  mitigation: string;
}

export interface MetricsSnapshot {
  timestamp: Date;
  waveId: string;
  teams: Record<string, TeamSnapshot>;
  systemMetrics: SystemMetrics;
}

export interface TeamSnapshot {
  teamId: string;
  activeTasks: number;
  blockedTasks: number;
  completedTasks: number;
  currentLoad: number; // percentage
  averageTaskDuration: number;
  lastActivity: Date;
}

export interface SystemMetrics {
  totalActiveWaves: number;
  totalTeams: number;
  systemThroughput: number;
  averageWaveDuration: number;
  systemLoad: number; // percentage
  healthScore: number; // 0-100
}

export interface AnalyticsConfig {
  owner: string;
  repo: string;
  collectionInterval: number; // milliseconds
  retentionPeriod: number; // milliseconds
  analysisWindowSize: number; // number of waves to analyze
  alertThresholds: AlertThresholds;
  enablePredictiveAnalytics: boolean;
  enableRealTimeAnalysis: boolean;
}

export interface AlertThresholds {
  highBarrierStall: number; // percentage
  lowOccupancy: number; // percentage
  highReviewLatency: number; // milliseconds
  criticalBottleneckDelay: number; // milliseconds
  lowFirstPassCI: number; // percentage
  highWarpDivergence: number; // milliseconds
}

// Rolling Frontier Types
export interface TeamCapacity {
  team: string;
  maxConcurrentTasks: number;
  currentLoad: number;
  velocity: number; // tasks per time unit
  efficiency: number; // 0-1 quality metric
  availability: number; // 0-1 time availability
  specializations: string[]; // technical capabilities
}

export interface DependencyNode {
  taskId: string;
  dependsOn: string[];
  dependedBy: string[];
  state: DependencyState;
  wave: number;
  team: string;
  estimatedEffort: number;
  criticalPath: boolean;
  blockingFactor: number; // how many tasks this blocks
}

export enum DependencyState {
  WAITING = 0,
  READY = 1,
  IN_PROGRESS = 2,
  COMPLETED = 3,
  BLOCKED = 4,
  FAILED = 5
}

export interface WaveBoundary {
  waveNumber: number;
  startTime: Date;
  estimatedEndTime: Date;
  actualEndTime?: Date;
  tasks: string[];
  teams: string[];
  readinessScore: number; // 0-1
  criticalPathLength: number;
  parallelism: number; // max concurrent tasks
}

export interface FrontierMetrics {
  currentWave: number;
  activeTasks: number;
  completedTasks: number;
  blockedTasks: number;
  averageVelocity: number;
  throughput: number; // tasks per time unit
  coordinationOverhead: number; // 0-1
  bottleneckTeams: string[];
  criticalPathDelay: number;
  predictedCompletionTime: Date;
}

export interface FrontierOptimization {
  action: FrontierAction;
  target: string; // task or team ID
  reason: string;
  impact: OptimizationImpact;
  confidence: number; // 0-1
  urgency: OptimizationUrgency;
}

export enum FrontierAction {
  PROMOTE_TASK = 0,
  DELAY_TASK = 1,
  REASSIGN_TASK = 2,
  SPLIT_WAVE = 3,
  MERGE_WAVES = 4,
  ADJUST_CAPACITY = 5,
  RESOLVE_DEPENDENCY = 6
}

export enum OptimizationUrgency {
  LOW = 0,
  MEDIUM = 1,
  HIGH = 2,
  CRITICAL = 3
}

export interface OptimizationImpact {
  throughputChange: number; // delta in tasks per time
  delayReduction: number; // time saved
  resourceEfficiency: number; // 0-1
  riskLevel: number; // 0-1
}

export interface FrontierState {
  currentBoundaries: WaveBoundary[];
  metrics: FrontierMetrics;
  optimizations: FrontierOptimization[];
  dependencyGraph: Map<string, DependencyNode>;
  teamCapacities: Map<string, TeamCapacity>;
  lastUpdate: Date;
  coordinationVersion: number;
}

// Custom Error Types for Frontier System
export class FrontierCalculationError extends Error {
  constructor(
    message: string,
    public readonly context: Record<string, unknown>,
    public readonly recoverable: boolean = true
  ) {
    super(message);
    this.name = 'FrontierCalculationError';
  }
}

export class DependencyViolationError extends Error {
  constructor(
    message: string,
    public readonly taskId: string,
    public readonly violatedDependency: string,
    public readonly wave: number
  ) {
    super(message);
    this.name = 'DependencyViolationError';
  }
}

export class CapacityOverflowError extends Error {
  constructor(
    message: string,
    public readonly team: string,
    public readonly requestedLoad: number,
    public readonly maxCapacity: number
  ) {
    super(message);
    this.name = 'CapacityOverflowError';
  }
}

export class OptimizationConflictError extends Error {
  constructor(
    message: string,
    public readonly conflictingOptimizations: FrontierOptimization[],
    public readonly resolution: string
  ) {
    super(message);
    this.name = 'OptimizationConflictError';
  }
}

// Work Stealing System Types
export interface TeamUtilization {
  teamId: string;
  totalTasks: number;
  activeTasks: number;
  completedTasks: number;
  capacity: number;
  utilizationRate: number;
  estimatedCompletionTime: number;
  skills: TeamSkill[];
}

export interface TeamSkill {
  skill: string;
  proficiency: number; // 0-1 scale
  availability: number; // 0-1 scale
}

export interface TaskRequirement {
  skill: string;
  minimumProficiency: number;
  importance: number; // 0-1 scale for task priority
}

export interface WorkStealingCandidate {
  taskId: string;
  originalTeam: string;
  candidateTeams: string[];
  transferCost: number;
  expectedBenefit: number;
  dependencyRisk: number;
  skillMatch: number;
}

export interface WorkTransferRequest {
  taskId: string;
  fromTeam: string;
  toTeam: string;
  reason: WorkStealingReason;
  estimatedImpact: TransferImpact;
  approvalRequired: boolean;
}

export interface TransferImpact {
  originalTeamDelayReduction: number;
  targetTeamDelayIncrease: number;
  overallThroughputGain: number;
  coordinationOverhead: number;
  riskFactor: number;
}

export enum WorkStealingReason {
  CAPACITY_IMBALANCE = 0,
  SKILL_MISMATCH = 1,
  CRITICAL_PATH = 2,
  EMERGENCY_REBALANCING = 3,
  PROACTIVE_OPTIMIZATION = 4
}

export interface LoadBalanceMetrics {
  totalUtilization: number;
  utilizationVariance: number;
  bottleneckTeams: string[];
  underutilizedTeams: string[];
  recommendedTransfers: WorkStealingCandidate[];
}

export interface WorkStealingConfig {
  enabled: boolean;
  utilizationThreshold: number;
  imbalanceThreshold: number;
  minimumTransferBenefit: number;
  maxTransfersPerWave: number;
  skillMatchThreshold: number;
  coordinationOverheadWeight: number;
  proactiveStealingEnabled: boolean;
  emergencyStealingEnabled: boolean;
}

// Custom Error Types for Work Stealing
export class WorkStealingError extends Error {
  constructor(
    message: string,
    public readonly code: WorkStealingErrorCode,
    public readonly context?: Record<string, unknown>
  ) {
    super(message);
    this.name = 'WorkStealingError';
  }
}

export enum WorkStealingErrorCode {
  INSUFFICIENT_CAPACITY = 0,
  SKILL_MISMATCH = 1,
  DEPENDENCY_VIOLATION = 2,
  TRANSFER_REJECTED = 3,
  COORDINATION_FAILURE = 4,
  INVALID_CONFIGURATION = 5
}<|MERGE_RESOLUTION|>--- conflicted
+++ resolved
@@ -74,11 +74,8 @@
   };
   created_at: string;
   updated_at: string;
-<<<<<<< HEAD
-=======
   closed_at?: string;
   assignees?: { login: string }[];
->>>>>>> 498e5a4c
   labels?: ({ name?: string } | string)[];
 }
 

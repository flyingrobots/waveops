--- conflicted
+++ resolved
@@ -104,15 +104,11 @@
         'require': 'readonly',
         'module': 'readonly',
         'Buffer': 'readonly',
-<<<<<<< HEAD
-        'NodeJS': 'readonly'
-=======
         'NodeJS': 'readonly',
         'setTimeout': 'readonly',
         'setInterval': 'readonly',
         'clearTimeout': 'readonly',
         'clearInterval': 'readonly'
->>>>>>> 498e5a4c
       }
     },
     plugins: {

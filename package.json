{
  "name": "waveops",
  "version": "1.0.0",
  "description": "GPU-style waves for teams. Trade continuous meetings for discrete sync points and ship faster.",
  "main": "dist/index.js",
  "scripts": {
    "build": "tsc",
    "test": "jest",
    "lint": "eslint src/**/*.ts tests/**/*.ts --max-warnings 0",
    "lint:fix": "eslint src/**/*.ts tests/**/*.ts --fix",
    "dev": "ts-node src/index.ts",
    "coordinate": "ts-node src/cli/coordinate.ts",
    "wave-status": "ts-node src/cli/wave-status.ts",
<<<<<<< HEAD
=======
    "steal": "ts-node src/cli/work-stealing.ts",
    "demo:work-stealing": "ts-node examples/work-stealing-demo.ts",
>>>>>>> 498e5a4c
    "prepare": "husky install"
  },
  "lint-staged": {
    "*.{ts,tsx}": [
      "eslint --max-warnings 0",
      "npm run test -- --passWithNoTests"
    ]
  },
  "dependencies": {
    "@octokit/graphql": "^7.0.2",
    "@octokit/rest": "^20.0.2",
    "js-yaml": "^4.1.0"
  },
  "devDependencies": {
    "@eslint/js": "^9.33.0",
    "@types/jest": "^29.5.8",
    "@types/js-yaml": "^4.0.8",
    "@types/node": "^20.9.0",
    "@typescript-eslint/eslint-plugin": "^8.39.1",
    "@typescript-eslint/parser": "^8.39.1",
    "ajv": "^8.17.1",
    "ajv-draft-04": "^1.0.0",
    "eslint": "^9.33.0",
    "husky": "^9.1.7",
    "jest": "^29.7.0",
    "json-schema-to-typescript": "^15.0.4",
    "lint-staged": "^16.1.5",
    "ts-jest": "^29.1.1",
    "ts-node": "^10.9.1",
    "typescript": "^5.2.2"
  },
  "keywords": [
    "github",
    "coordination",
    "waves",
    "teams"
  ],
  "author": "WaveOps Team",
  "license": "MIT"
}<|MERGE_RESOLUTION|>--- conflicted
+++ resolved
@@ -11,11 +11,8 @@
     "dev": "ts-node src/index.ts",
     "coordinate": "ts-node src/cli/coordinate.ts",
     "wave-status": "ts-node src/cli/wave-status.ts",
-<<<<<<< HEAD
-=======
     "steal": "ts-node src/cli/work-stealing.ts",
     "demo:work-stealing": "ts-node examples/work-stealing-demo.ts",
->>>>>>> 498e5a4c
     "prepare": "husky install"
   },
   "lint-staged": {
